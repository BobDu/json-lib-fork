--- conflicted
+++ resolved
@@ -4,11 +4,7 @@
    <groupId>org.kohsuke.stapler</groupId>
    <artifactId>json-lib</artifactId>
    <packaging>jar</packaging>
-<<<<<<< HEAD
-   <version>2.4.1</version>
-=======
-   <version>2.1-rev8-SNAPSHOT</version>
->>>>>>> b263edbb
+   <version>2.4-jenkins-1-SNAPSHOT</version>
    <name>json-lib</name>
 
    <url>http://json-lib.sourceforge.net</url>
@@ -35,23 +31,12 @@
       <url>http://json-lib.sourceforge.net</url>
    </organization>
 
-<<<<<<< HEAD
-   <scm>
-      <connection>
-         git://github.com/aalmiray/Json-lib.git
-      </connection>
-      <url>git://github.com/aalmiray/Json-lib.git</url>
-      <developerConnection>
-         git@github.com:aalmiray/Json-lib.git
-      </developerConnection>
-   </scm>
-=======
   <scm>
     <connection>scm:git:git://github.com/jenkinsci/json-lib.git</connection>
     <developerConnection>scm:git:ssh://git@github.com/jenkinsci/json-lib.git</developerConnection>
     <url>https://github.com/jenkinsci/json-lib</url>
   </scm>
->>>>>>> b263edbb
+
    <issueManagement>
       <system>SourceForge</system>
       <url>https://sourceforge.net/tracker/?group_id=171425</url>
@@ -312,11 +297,7 @@
          <plugin>
             <groupId>org.apache.maven.plugins</groupId>
             <artifactId>maven-surefire-plugin</artifactId>
-<<<<<<< HEAD
-            <version>2.3</version>
-=======
 	          <version>2.8</version>
->>>>>>> b263edbb
             <configuration>
                <excludes>
                   <exclude>**/Abstract*.java</exclude>
@@ -328,22 +309,6 @@
                </includes>
             </configuration>
          </plugin>
-<<<<<<< HEAD
-         <plugin>
-            <groupId>org.codehaus.groovy.maven</groupId>
-            <artifactId>gmaven-plugin</artifactId>
-            <version>1.0-rc-5</version>
-            <executions>
-               <execution>
-                  <goals>
-                     <goal>compile</goal>
-                     <goal>testCompile</goal>
-                  </goals>
-               </execution>
-            </executions>
-         </plugin>
-=======
->>>>>>> b263edbb
       </plugins>
    </build>
 
