--- conflicted
+++ resolved
@@ -202,15 +202,6 @@
       <scope>runtime</scope>
       <optional>true</optional>
     </dependency>
-<<<<<<< HEAD
-=======
-    <dependency>
-      <groupId>org.xmlunit</groupId>
-      <artifactId>xmlunit-legacy</artifactId>
-      <version>2.10.0</version>
-      <scope>test</scope>
-    </dependency>
->>>>>>> 9965b3a2
   </dependencies>
 
   <repositories>
