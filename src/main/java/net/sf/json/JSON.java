--- conflicted
+++ resolved
@@ -17,11 +17,7 @@
 
 import java.io.IOException;
 import java.io.Writer;
-<<<<<<< HEAD
 import java.io.Serializable;
-=======
-import java.io.IOException;
->>>>>>> b263edbb
 
 /**
  * Marker interface, identifies a valid JSON value.<br>
